<!DOCTYPE idea-plugin PUBLIC "Plugin/DTD" "http://plugins.intellij.net/plugin.dtd">
<idea-plugin url="http://launchpad.net/bzr4j">
  <name>Bzr4IntelliJ</name>
  <id>bzr4intellij</id>
<<<<<<< HEAD
  <version>2.4.0-SNAPSHOT</version>
=======
  <version>${project.version}</version>
>>>>>>> b8ff4239
  <description>
  <![CDATA[
  <b>IntelliJ IDEA</b> plugin for Bazaar VCS integration.<br>
  <p>
  System Requirements:
  <ul>
    <li>IntelliJ IDEA 9.0+ (Ultimate or Community)
    <li>Java 5+
    <li>Bazaar 2.0+
    <ul>
      <li>xmloutput plugin
    </ul>
  </ul>
  ]]>
  </description>
  <category>VCS Integration</category>
  <vendor url="http://emergent.org/" logo="/org/emergent/bzr4j/intellij/bzr.png" email="patrick@woodworth.org">Patrick Woodworth</vendor>
  <idea-version since-build="91.13"/>

  <depends>com.intellij.modules.vcs</depends>

  <actions>
<!--
    <action id="bzr4intellij.triggerError" class="org.emergent.bzr4j.intellij.action.TriggerExceptionAction"
            text="Trigger Error" description="Triggers an error">
      <add-to-group group-id="VcsHistoryActionsGroup" anchor="first"/>
      <keyboard-shortcut keymap="$default" first-keystroke="shift ctrl alt G"/>
    </action>
-->
    <group id="bzr4intellij.file.menu" class="org.emergent.bzr4j.intellij.action.BzrGroup"
           popup="true" icon="/org/emergent/bzr4j/intellij/bzr.png">
      <action id="bzr4intellij.add" class="org.emergent.bzr4j.intellij.action.AddAction"
              text="Add"/>
      <action id="bzr4intellij.resolve.merge" class="org.emergent.bzr4j.intellij.action.ResolveAction"
              text="Resolve Conflict"/>
      <action id="bzr4intellij.resolve.mark" class="org.emergent.bzr4j.intellij.action.BzrMarkResolved"
              text="Mark as Resolved"/>
      <separator/>
      <reference ref="CheckinFiles"/>
      <reference ref="Annotate"/>
      <reference ref="Compare.SameVersion"/>
      <reference ref="Compare.LastVersion"/>
      <reference ref="Compare.Selected"/>
      <reference ref="Vcs.ShowTabbedFileHistory"/>
      <reference ref="Vcs.ShowHistoryForBlock"/>
      <reference ref="CheckStatusForFiles"/>
      <reference ref="ChangesView.Rollback"/>
      <add-to-group group-id="VcsGroup" anchor="last"/>
    </group>
    <group id="bzr4intellij.global.submenu" class="org.emergent.bzr4j.intellij.action.BzrGroupX"
           popup="true" icon="/org/emergent/bzr4j/intellij/bzr.png">
      <action id="bzr4intellij.run.conflict.resolver" class="org.emergent.bzr4j.intellij.action.BzrRunConflictResolverAction"
              text="Run Conflict Resolver"/>
      <action id="bzr4intellij.pull" class="org.emergent.bzr4j.intellij.action.BzrPullAction"
              text="Pull Changesets..."/>
      <action id="bzr4intellij.push" class="org.emergent.bzr4j.intellij.action.BzrPushAction"
              text="Push Changesets..."/>
      <action id="bzr4intellij.tag" class="org.emergent.bzr4j.intellij.action.BzrCreateTagAction"
              text="Tag Repository"/>
      <add-to-group group-id="VcsGlobalGroup" anchor="last"/>
    </group>
  </actions>

  <application-components>
    <component>
      <implementation-class>org.emergent.bzr4j.intellij.BzrGlobalSettings</implementation-class>
    </component>
    <component>
      <implementation-class>org.emergent.bzr4j.intellij.BzrIdeConfigurable</implementation-class>
    </component>
    <component>
      <implementation-class>org.emergent.bzr4j.intellij.util.BzrErrorReportConfigurable</implementation-class>
      <interface-class>org.emergent.bzr4j.intellij.util.BzrErrorReportConfigurable</interface-class>
    </component>
  </application-components>
  <project-components>
    <component>
      <implementation-class>org.emergent.bzr4j.intellij.command.ShellCommandService</implementation-class>
    </component>
    <component>
      <implementation-class>org.emergent.bzr4j.intellij.BzrProjectSettings</implementation-class>
    </component>
  </project-components>
  <resource-bundle>org.emergent.bzr4j.intellij.BzrVcsMessages</resource-bundle>

  <extensions defaultExtensionNs="com.intellij">
    <vcs name="Bazaar" vcsClass="org.emergent.bzr4j.intellij.BzrVcs"/>
    <errorHandler implementation="org.emergent.bzr4j.intellij.util.BzrErrorReportSubmitter"/>
  </extensions>

  <change-notes>
  <![CDATA[
  <h3>Changes since 2.3.0</h3>
  <ul>
    <li>[bugfix] <a href="https://launchpad.net/bugs/528067">528067</a>
    <li>[bugfix] <a href="https://launchpad.net/bugs/527601">527601</a>
  </ul>
  <h3>Changes since 2.1.1</h3>
  <ul>
    <li>[feature] Built-in error reporting.
    <li>[feature] Auto-correction of misconfigured roots.
    <li>[enhancement] Various improvements throughout.
  </ul>
  <h3>Changes since 2.1.0</h3>
  <ul>
    <li>[bugfix] Suppress inappropriate error dialog popups when invoking commit or rename actions.
  </ul>
  <h3>Changes since 2.0.0</h3>
  <ul>
    <li>[enhancement] Better integration with IDEA due to revamp based on the hg4idea plugin (thanks Victor!)
    <li>[bugfix] Plays nicer with IntelliJ's builtin shelving capabilities.
    <li>[bugfix] Plays nicer in projects with a heterogeneous VCS configuration.
  </ul>
  <h3>Changes since 1.1.9</h3>
  <ul>
    <li>[feature] Supports IntelliJ IDEA 9.0
  </ul>
  ]]>
  </change-notes>

</idea-plugin><|MERGE_RESOLUTION|>--- conflicted
+++ resolved
@@ -2,11 +2,7 @@
 <idea-plugin url="http://launchpad.net/bzr4j">
   <name>Bzr4IntelliJ</name>
   <id>bzr4intellij</id>
-<<<<<<< HEAD
-  <version>2.4.0-SNAPSHOT</version>
-=======
   <version>${project.version}</version>
->>>>>>> b8ff4239
   <description>
   <![CDATA[
   <b>IntelliJ IDEA</b> plugin for Bazaar VCS integration.<br>
